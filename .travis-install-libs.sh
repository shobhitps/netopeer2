#!/bin/sh

sudo apt-get update -qq
sudo apt-get install -y zlib1g-dev libssl-dev

git clone -b devel https://github.com/CESNET/libyang.git
cd libyang; mkdir build; cd build
cmake -DCMAKE_INSTALL_PREFIX:PATH=/usr -DCMAKE_BUILD_TYPE=Release ..
make -j2 && sudo make install
cd ../..

if [ ! -d "libssh-0.7.3/build" ]; then
    echo "Building libssh from source."
    wget https://git.libssh.org/projects/libssh.git/snapshot/libssh-0.7.3.tar.bz2
    tar -xjf libssh-0.7.3.tar.bz2
    cd libssh-0.7.3 && mkdir build && cd build
    cmake -DCMAKE_INSTALL_PREFIX:PATH=/usr .. && make -j2 && sudo make install
    cd ../..
else
    echo "Using libssh from cache."
    cd libssh-0.7.3/build
    sudo make install
    cd ../..
fi

git clone -b devel https://github.com/CESNET/libnetconf2.git
cd libnetconf2; mkdir build; cd build
cmake -DCMAKE_INSTALL_PREFIX:PATH=/usr -DCMAKE_BUILD_TYPE=Release ..
make -j2 && sudo make install
<<<<<<< HEAD
cd ../..

if [ ! -d "protobuf/README.md" ]; then
    echo "Building protobuf from source."
    wget https://github.com/google/protobuf/archive/v3.2.0.tar.gz
    tar -xzf v3.2.0.tar.gz
    cd protobuf-3.2.0
    ./autogen.sh && ./configure --prefix=/usr && make -j2 && sudo make install
    cd ..
else
    echo "Using protobuf from cache."
    cd protobuf
    sudo make install
    cd ..
fi

if [ ! -d "protobuf-c/README.md" ]; then
    echo "Building protobuf-c from source."
    wget https://github.com/protobuf-c/protobuf-c/archive/v1.2.1.tar.gz
    tar -xzf v1.2.1.tar.gz
    cd protobuf-c-1.2.1
    ./autogen.sh && ./configure --prefix=/usr && make -j2 && sudo make install
    cd ..
else
    echo "Using protobuf-c from cache."
    cd protobuf-c
    sudo make install
    cd ..
fi

git clone https://github.com/sysrepo/sysrepo.git
cd sysrepo; mkdir build; cd build
cmake -DCMAKE_BUILD_TYPE=Release -DCMAKE_INSTALL_PREFIX:PATH=/usr -DBUILD_EXAMPLES=False -DENABLE_TESTS=False -DGEN_LANGUAGE_BINDINGS=0 -DREPOSITORY_LOC:PATH=/ets/sysrepo ..
make -j2 && sudo make install
cd ../..

if [ "${CC}" = "gcc" ]; then pip install --user codecov; export CFLAGS="-coverage"; fi
=======
cd ../..
>>>>>>> b92f1409
<|MERGE_RESOLUTION|>--- conflicted
+++ resolved
@@ -27,7 +27,6 @@
 cd libnetconf2; mkdir build; cd build
 cmake -DCMAKE_INSTALL_PREFIX:PATH=/usr -DCMAKE_BUILD_TYPE=Release ..
 make -j2 && sudo make install
-<<<<<<< HEAD
 cd ../..
 
 if [ ! -d "protobuf/README.md" ]; then
@@ -64,7 +63,4 @@
 make -j2 && sudo make install
 cd ../..
 
-if [ "${CC}" = "gcc" ]; then pip install --user codecov; export CFLAGS="-coverage"; fi
-=======
-cd ../..
->>>>>>> b92f1409
+if [ "${CC}" = "gcc" ]; then pip install --user codecov; export CFLAGS="-coverage"; fi