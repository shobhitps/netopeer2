--- conflicted
+++ resolved
@@ -205,11 +205,7 @@
     int ret = 0;
     uint16_t i, j;
     uint64_t msgid;
-<<<<<<< HEAD
-    struct lyd_node_anyxml *axml;
-=======
     struct lyd_node_anydata *any;
->>>>>>> 29eb442f
     NC_MSG_TYPE msgtype;
     struct nc_reply *reply;
     struct nc_reply_data *data_rpl;
@@ -258,20 +254,6 @@
                 ret = -1;
                 break;
             }
-<<<<<<< HEAD
-            axml = (struct lyd_node_anyxml *)data_rpl->data->child;
-            if (axml->xml_struct) {
-                ret = lyxml_print_mem(&model_data, axml->value.xml, 0);
-                if (ret) {
-                    ERROR(__func__, "Failed to get the model data from the reply.\n");
-                    ret = 1;
-                    break;
-                }
-                fputs(model_data, output);
-                free(model_data);
-            } else {
-                fputs(axml->value.str, output);
-=======
             any = (struct lyd_node_anydata *)data_rpl->data->child;
             switch (any->value_type) {
             case LYD_ANYDATA_CONSTSTRING:
@@ -296,7 +278,6 @@
             }
             if (ret == -1) {
                 break;
->>>>>>> 29eb442f
             }
 
             if (output == stdout) {
