os: linux
sudo: required
dist: trusty

language:
  - c

compiler:
  - gcc
  - clang

branches:
  only:
    - devel-cli

cache:
  directories:
    - libssh-0.7.3

before_install:
  - if [ "$TRAVIS_OS_NAME" == "linux" ]; then bash .travis-install-libs.sh; fi
  - if [ "$TRAVIS_OS_NAME" = "linux" -a "$CC" = "gcc" ]; then pip install --user codecov; export CFLAGS="-coverage"; fi

script:
  - mkdir build-cli && cd build-cli && cmake ../cli && make -j2
<<<<<<< HEAD
  - mkdir ../build-server && cd ../build-server && cmake ../server && make -j2 && sudo ctest -V
  - cd ..

after_success:
  - if [ "$TRAVIS_OS_NAME" = "linux" -a "$CC" = "gcc" ]; then codecov; fi
=======
>>>>>>> b92f1409
<|MERGE_RESOLUTION|>--- conflicted
+++ resolved
@@ -23,11 +23,8 @@
 
 script:
   - mkdir build-cli && cd build-cli && cmake ../cli && make -j2
-<<<<<<< HEAD
   - mkdir ../build-server && cd ../build-server && cmake ../server && make -j2 && sudo ctest -V
   - cd ..
 
 after_success:
-  - if [ "$TRAVIS_OS_NAME" = "linux" -a "$CC" = "gcc" ]; then codecov; fi
-=======
->>>>>>> b92f1409
+  - if [ "$TRAVIS_OS_NAME" = "linux" -a "$CC" = "gcc" ]; then codecov; fi