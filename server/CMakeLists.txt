--- conflicted
+++ resolved
@@ -13,11 +13,7 @@
 endif()
 
 # set version
-<<<<<<< HEAD
-set(NP2SRV_VERSION 0.4.21)
-=======
 set(NP2SRV_VERSION 0.5.22)
->>>>>>> 948cb7eb
 
 # set default build type if not specified by user
 if(NOT CMAKE_BUILD_TYPE)
